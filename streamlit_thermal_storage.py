--- conflicted
+++ resolved
@@ -363,13 +363,8 @@
                 st.metric("Total Savings", f"€{total_savings:.0f}")
             with col4:
                 st.metric("Gas Baseline", f"€{gas_baseline:.0f}/day")
-<<<<<<< HEAD
 
             # Thermal contribution mix calculation
-=======
-            
-            # Energy mix
->>>>>>> 40f7aeeb
             thermal_from_elec = avg_elec * η
             thermal_from_gas = avg_gas * boiler_efficiency
             total_thermal_delivered = thermal_from_elec + thermal_from_gas
@@ -461,11 +456,6 @@
                                                 name='Charging', line=dict(color='green', dash='dot')), row=1, col=1, secondary_y=True)
                         fig4.add_trace(go.Scatter(x=day_trades['time'], y=day_trades['p_th_discharge'],
                                                 name='Discharging', line=dict(color='red', dash='dot')), row=1, col=1, secondary_y=True)
-<<<<<<< HEAD
-
-=======
-                        
->>>>>>> 40f7aeeb
                         # SOC
                         fig4.add_trace(go.Scatter(x=day_trades['time'], y=day_trades['soc'],
                                                 name='SOC', line=dict(color='orange')), row=2, col=1)
@@ -485,11 +475,6 @@
                         fig4.update_yaxes(title_text="Power (MW)", row=1, col=1, secondary_y=True, showgrid=False)
                         fig4.update_yaxes(title_text="Storage (MWh)", row=2, col=1)
                         fig4.update_yaxes(title_text="Cost (€)", row=3, col=1)
-<<<<<<< HEAD
-
-=======
-                        
->>>>>>> 40f7aeeb
                         # Format x-axis to show time labels nicely - show only every 4th interval (hourly)
                         hourly_times = day_trades[day_trades['interval'] % 4 == 0]['time'].tolist()
                         fig4.update_xaxes(
